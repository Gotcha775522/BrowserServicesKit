--- conflicted
+++ resolved
@@ -146,7 +146,83 @@
         XCTAssertEqual(servers2.count, 6)
     }
 
-<<<<<<< HEAD
+    func testWhenGeneratingTunnelConfiguration_AndKeyIsStillValid_AndKeyIsNotRegenerated_ThenKeyDoesNotChange() async {
+        let server = NetworkProtectionServer.mockBaseServer
+        let registeredServer = NetworkProtectionServer.mockRegisteredServer
+
+        networkClient.stubGetServers = .success([server])
+        networkClient.stubRegister = .success([registeredServer])
+
+        XCTAssertNil(try? keyStore.storedPrivateKey())
+        XCTAssertEqual(try? serverListStore.storedNetworkProtectionServerList(), [])
+        XCTAssertNil(networkClient.spyRegister)
+        _ = try? await manager.generateTunnelConfiguration(selectionMethod: .automatic, regenerateKey: false)
+
+        let firstKey = try? keyStore.storedPrivateKey()
+        XCTAssertNotNil(firstKey)
+        XCTAssertEqual(try? serverListStore.storedNetworkProtectionServerList(), [registeredServer])
+        XCTAssertNotNil(networkClient.spyRegister)
+        _ = try? await manager.generateTunnelConfiguration(selectionMethod: .automatic, regenerateKey: false)
+
+        let secondKey = try? keyStore.storedPrivateKey()
+        XCTAssertNotNil(secondKey)
+        XCTAssertEqual(firstKey, secondKey) // Check that the key did NOT change
+        XCTAssertEqual(try? serverListStore.storedNetworkProtectionServerList(), [registeredServer])
+        XCTAssertNotNil(networkClient.spyRegister)
+    }
+
+    func testWhenGeneratingTunnelConfiguration_AndKeyIsStillValid_AndKeyIsRegenerated_ThenKeyChanges() async {
+        let server = NetworkProtectionServer.mockBaseServer
+        let registeredServer = NetworkProtectionServer.mockRegisteredServer
+
+        networkClient.stubGetServers = .success([server])
+        networkClient.stubRegister = .success([registeredServer])
+
+        XCTAssertNil(try? keyStore.storedPrivateKey())
+        XCTAssertEqual(try? serverListStore.storedNetworkProtectionServerList(), [])
+        XCTAssertNil(networkClient.spyRegister)
+        _ = try? await manager.generateTunnelConfiguration(selectionMethod: .automatic, regenerateKey: false)
+
+        let firstKey = try? keyStore.storedPrivateKey()
+        XCTAssertNotNil(firstKey)
+        XCTAssertEqual(try? serverListStore.storedNetworkProtectionServerList(), [registeredServer])
+        XCTAssertNotNil(networkClient.spyRegister)
+        _ = try? await manager.generateTunnelConfiguration(selectionMethod: .automatic, regenerateKey: true)
+
+        let secondKey = try? keyStore.storedPrivateKey()
+        XCTAssertNotNil(secondKey)
+        XCTAssertNotEqual(firstKey, secondKey) // Check that the key changed
+        XCTAssertEqual(try? serverListStore.storedNetworkProtectionServerList(), [registeredServer])
+        XCTAssertNotNil(networkClient.spyRegister)
+    }
+
+    func testWhenGeneratingTunnelConfiguration_AndKeyIsStillValid_AndKeyIsRegenerated_AndRegistrationFails_ThenKeyDoesNotChange() async {
+        let server = NetworkProtectionServer.mockBaseServer
+        let registeredServer = NetworkProtectionServer.mockRegisteredServer
+
+        networkClient.stubGetServers = .success([server])
+        networkClient.stubRegister = .success([registeredServer])
+
+        XCTAssertNil(try? keyStore.storedPrivateKey())
+        XCTAssertEqual(try? serverListStore.storedNetworkProtectionServerList(), [])
+        XCTAssertNil(networkClient.spyRegister)
+        _ = try? await manager.generateTunnelConfiguration(selectionMethod: .automatic, regenerateKey: false)
+
+        let firstKey = try? keyStore.storedPrivateKey()
+        XCTAssertNotNil(firstKey)
+        XCTAssertEqual(try? serverListStore.storedNetworkProtectionServerList(), [registeredServer])
+        XCTAssertNotNil(networkClient.spyRegister)
+
+        networkClient.stubRegister = .failure(.failedToEncodeRegisterKeyRequest)
+        _ = try? await manager.generateTunnelConfiguration(selectionMethod: .automatic, regenerateKey: true)
+
+        let secondKey = try? keyStore.storedPrivateKey()
+        XCTAssertNotNil(secondKey)
+        XCTAssertEqual(firstKey, secondKey) // Check that the key did NOT change, even though we tried to regenerate it
+        XCTAssertEqual(try? serverListStore.storedNetworkProtectionServerList(), [registeredServer])
+        XCTAssertNotNil(networkClient.spyRegister)
+    }
+
     func testStoringAccessToken() {
         tokenStore.store(NetworkProtectionTokenStoreMock.makeToken(from: "access-token"))
         XCTAssertEqual(tokenStore.fetchToken(), "ddg:access-token")
@@ -162,85 +238,6 @@
         tokenStore.deleteToken()
         XCTAssertNil(tokenStore.fetchToken())
     }
-=======
-    func testWhenGeneratingTunnelConfiguration_AndKeyIsStillValid_AndKeyIsNotRegenerated_ThenKeyDoesNotChange() async {
-        let server = NetworkProtectionServer.mockBaseServer
-        let registeredServer = NetworkProtectionServer.mockRegisteredServer
-
-        networkClient.stubGetServers = .success([server])
-        networkClient.stubRegister = .success([registeredServer])
-
-        XCTAssertNil(try? keyStore.storedPrivateKey())
-        XCTAssertEqual(try? serverListStore.storedNetworkProtectionServerList(), [])
-        XCTAssertNil(networkClient.spyRegister)
-        _ = try? await manager.generateTunnelConfiguration(selectionMethod: .automatic, regenerateKey: false)
-
-        let firstKey = try? keyStore.storedPrivateKey()
-        XCTAssertNotNil(firstKey)
-        XCTAssertEqual(try? serverListStore.storedNetworkProtectionServerList(), [registeredServer])
-        XCTAssertNotNil(networkClient.spyRegister)
-        _ = try? await manager.generateTunnelConfiguration(selectionMethod: .automatic, regenerateKey: false)
-
-        let secondKey = try? keyStore.storedPrivateKey()
-        XCTAssertNotNil(secondKey)
-        XCTAssertEqual(firstKey, secondKey) // Check that the key did NOT change
-        XCTAssertEqual(try? serverListStore.storedNetworkProtectionServerList(), [registeredServer])
-        XCTAssertNotNil(networkClient.spyRegister)
-    }
-
-    func testWhenGeneratingTunnelConfiguration_AndKeyIsStillValid_AndKeyIsRegenerated_ThenKeyChanges() async {
-        let server = NetworkProtectionServer.mockBaseServer
-        let registeredServer = NetworkProtectionServer.mockRegisteredServer
-
-        networkClient.stubGetServers = .success([server])
-        networkClient.stubRegister = .success([registeredServer])
-
-        XCTAssertNil(try? keyStore.storedPrivateKey())
-        XCTAssertEqual(try? serverListStore.storedNetworkProtectionServerList(), [])
-        XCTAssertNil(networkClient.spyRegister)
-        _ = try? await manager.generateTunnelConfiguration(selectionMethod: .automatic, regenerateKey: false)
-
-        let firstKey = try? keyStore.storedPrivateKey()
-        XCTAssertNotNil(firstKey)
-        XCTAssertEqual(try? serverListStore.storedNetworkProtectionServerList(), [registeredServer])
-        XCTAssertNotNil(networkClient.spyRegister)
-        _ = try? await manager.generateTunnelConfiguration(selectionMethod: .automatic, regenerateKey: true)
-
-        let secondKey = try? keyStore.storedPrivateKey()
-        XCTAssertNotNil(secondKey)
-        XCTAssertNotEqual(firstKey, secondKey) // Check that the key changed
-        XCTAssertEqual(try? serverListStore.storedNetworkProtectionServerList(), [registeredServer])
-        XCTAssertNotNil(networkClient.spyRegister)
-    }
-
-    func testWhenGeneratingTunnelConfiguration_AndKeyIsStillValid_AndKeyIsRegenerated_AndRegistrationFails_ThenKeyDoesNotChange() async {
-        let server = NetworkProtectionServer.mockBaseServer
-        let registeredServer = NetworkProtectionServer.mockRegisteredServer
-
-        networkClient.stubGetServers = .success([server])
-        networkClient.stubRegister = .success([registeredServer])
-
-        XCTAssertNil(try? keyStore.storedPrivateKey())
-        XCTAssertEqual(try? serverListStore.storedNetworkProtectionServerList(), [])
-        XCTAssertNil(networkClient.spyRegister)
-        _ = try? await manager.generateTunnelConfiguration(selectionMethod: .automatic, regenerateKey: false)
-
-        let firstKey = try? keyStore.storedPrivateKey()
-        XCTAssertNotNil(firstKey)
-        XCTAssertEqual(try? serverListStore.storedNetworkProtectionServerList(), [registeredServer])
-        XCTAssertNotNil(networkClient.spyRegister)
-
-        networkClient.stubRegister = .failure(.failedToEncodeRegisterKeyRequest)
-        _ = try? await manager.generateTunnelConfiguration(selectionMethod: .automatic, regenerateKey: true)
-
-        let secondKey = try? keyStore.storedPrivateKey()
-        XCTAssertNotNil(secondKey)
-        XCTAssertEqual(firstKey, secondKey) // Check that the key did NOT change, even though we tried to regenerate it
-        XCTAssertEqual(try? serverListStore.storedNetworkProtectionServerList(), [registeredServer])
-        XCTAssertNotNil(networkClient.spyRegister)
-    }
-
->>>>>>> 5ecf4fe5
 }
 
 extension NetworkProtectionDeviceManager {
