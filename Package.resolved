--- conflicted
+++ resolved
@@ -14,8 +14,8 @@
       "kind" : "remoteSourceControl",
       "location" : "https://github.com/duckduckgo/content-scope-scripts",
       "state" : {
-        "revision" : "6f8b28d98bee6e15c4020d46577143d49619c248",
-        "version" : "6.38.0"
+        "revision" : "6cab7bdb584653a5dc007cc1ae827ec41c5a91bc",
+        "version" : "6.29.0"
       }
     },
     {
@@ -50,13 +50,8 @@
       "kind" : "remoteSourceControl",
       "location" : "https://github.com/duckduckgo/privacy-dashboard",
       "state" : {
-<<<<<<< HEAD
         "branch" : "pr-releases/pr-196",
         "revision" : "1df1ac004fc26b67717e99253923a8c9e5bc635b"
-=======
-        "revision" : "757bbbae1e2afbb421caee9bfca04ee5c56c3af8",
-        "version" : "7.2.0"
->>>>>>> ce0223a5
       }
     },
     {
