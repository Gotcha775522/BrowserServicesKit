--- conflicted
+++ resolved
@@ -14,13 +14,8 @@
       "kind" : "remoteSourceControl",
       "location" : "https://github.com/duckduckgo/content-scope-scripts",
       "state" : {
-<<<<<<< HEAD
-        "revision" : "6f8b28d98bee6e15c4020d46577143d49619c248",
-        "version" : "6.38.0"
-=======
         "revision" : "dfef00ef77f5181d1d8a4f7cc88f7b7c0514dd34",
         "version" : "6.39.0"
->>>>>>> 135c63a3
       }
     },
     {
