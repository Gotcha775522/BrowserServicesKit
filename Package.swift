// swift-tools-version:5.5
// The swift-tools-version declares the minimum version of Swift required to build this package.

import PackageDescription
import Foundation

let package = Package(
    name: "BrowserServicesKit",
    platforms: [
        .iOS(.v13),
        .macOS(.v10_15)
    ],
    products: [
        // Exported libraries
        .library(name: "BrowserServicesKit", targets: ["BrowserServicesKit"]),
        .library(name: "DDGSync", targets: ["DDGSync"]),
    ],
    dependencies: [
        .package(name: "Autofill", url: "https://github.com/duckduckgo/duckduckgo-autofill.git", .exact("5.0.1")),
        .package(name: "GRDB", url: "https://github.com/duckduckgo/GRDB.swift.git", .exact("1.2.0")),
        .package(url: "https://github.com/duckduckgo/TrackerRadarKit", .exact("1.1.1")),
        .package(name: "Punycode", url: "https://github.com/gumob/PunycodeSwift.git", .exact("2.1.0")),
        .package(url: "https://github.com/duckduckgo/content-scope-scripts", .exact("2.4.1"))
    ],
    targets: [
        
        .target(
            name: "BrowserServicesKit",
            dependencies: [
                "Autofill",
                .product(name: "ContentScopeScripts", package: "content-scope-scripts"),
                "GRDB",
                "TrackerRadarKit",
                .product(name: "Punnycode", package: "Punycode"),
                "BloomFilterWrapper"
            ],
<<<<<<< HEAD
            exclude: [
                "Resources/content-scope-scripts/README.md",
                "Resources/content-scope-scripts/package-lock.json",
                "Resources/content-scope-scripts/package.json",
                "Resources/content-scope-scripts/LICENSE.md",
                "Resources/content-scope-scripts/src/",
                "Resources/content-scope-scripts/unit-test/",
                "Resources/content-scope-scripts/integration-test/",
                "Resources/content-scope-scripts/scripts/",
                "Resources/content-scope-scripts/inject/",
                "Resources/content-scope-scripts/lib/",
                "Resources/content-scope-scripts/build/chrome/",
                "Resources/content-scope-scripts/build/firefox/",
                "Resources/content-scope-scripts/build/integration/",
                "Resources/content-scope-scripts/tsconfig.json"
            ],
=======
>>>>>>> 2025ba2d
            resources: [
                .process("ContentBlocking/UserScripts/contentblockerrules.js"),
                .process("ContentBlocking/UserScripts/surrogates.js"),
                .process("TLD/tlds.json")
            ]),
        .target(
            name: "BloomFilterWrapper",
            dependencies: [
                "BloomFilter"
            ]),
        .target(
            name: "BloomFilter",
            resources: [
                .process("CMakeLists.txt")
            ]),
        .binaryTarget(
                name: "Clibsodium",
                path: "Clibsodium.xcframework"),
        .target(
            name: "DDGSyncCrypto",
            dependencies: [
                "Clibsodium"
            ]
        ),
        .target(
            name: "DDGSync",
            dependencies: [
                "BrowserServicesKit",
                "DDGSyncCrypto"
            ]
        ),

        // Test Targets
        .testTarget(
            name: "BrowserServicesKitTests",
            dependencies: [
                "BrowserServicesKit"
            ],
            resources: [
                .process("UserScript/testUserScript.js"),
                .copy("Resources")
            ]),
        .testTarget(
            name: "DDGSyncTests",
            dependencies: [
                "DDGSync"
            ]),
        .testTarget(
            name: "DDGSyncCryptoTests",
            dependencies: [
                "DDGSyncCrypto"
            ])
    ]
)<|MERGE_RESOLUTION|>--- conflicted
+++ resolved
@@ -34,7 +34,6 @@
                 .product(name: "Punnycode", package: "Punycode"),
                 "BloomFilterWrapper"
             ],
-<<<<<<< HEAD
             exclude: [
                 "Resources/content-scope-scripts/README.md",
                 "Resources/content-scope-scripts/package-lock.json",
@@ -51,8 +50,6 @@
                 "Resources/content-scope-scripts/build/integration/",
                 "Resources/content-scope-scripts/tsconfig.json"
             ],
-=======
->>>>>>> 2025ba2d
             resources: [
                 .process("ContentBlocking/UserScripts/contentblockerrules.js"),
                 .process("ContentBlocking/UserScripts/surrogates.js"),
