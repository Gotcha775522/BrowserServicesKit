--- conflicted
+++ resolved
@@ -48,13 +48,8 @@
         .library(name: "PageRefreshMonitor", targets: ["PageRefreshMonitor"]),
     ],
     dependencies: [
-<<<<<<< HEAD
         .package(url: "https://github.com/duckduckgo/duckduckgo-autofill.git", branch: "dbajpeyi/feature/partial-form-save"),
-        .package(url: "https://github.com/duckduckgo/GRDB.swift.git", exact: "2.4.0"),
-=======
-        .package(url: "https://github.com/duckduckgo/duckduckgo-autofill.git", exact: "15.1.0"),
         .package(url: "https://github.com/duckduckgo/GRDB.swift.git", exact: "2.4.2"),
->>>>>>> 7033b0d6
         .package(url: "https://github.com/duckduckgo/TrackerRadarKit", exact: "3.0.0"),
         .package(url: "https://github.com/duckduckgo/sync_crypto", exact: "0.3.0"),
         .package(url: "https://github.com/gumob/PunycodeSwift.git", exact: "3.0.0"),
