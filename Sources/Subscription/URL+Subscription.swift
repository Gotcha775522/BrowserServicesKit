--- conflicted
+++ resolved
@@ -21,16 +21,7 @@
 public extension URL {
 
     static var subscriptionBaseURL: URL {
-<<<<<<< HEAD
         #URL("https://duckduckgo.com/subscriptions")
-=======
-        switch SubscriptionPurchaseEnvironment.currentServiceEnvironment {
-        case .production:
-            URL(string: "https://duckduckgo.com/subscriptions")!
-        case .staging:
-            URL(string: "https://duckduckgo.com/subscriptions?environment=staging")!
-        }
->>>>>>> 838cb53a
     }
 
     static var identityTheftRestorationBaseURL: URL {
@@ -38,28 +29,10 @@
     }
 
     static var subscriptionFAQ: URL {
-<<<<<<< HEAD
         #URL("https://duckduckgo.com/duckduckgo-help-pages/privacy-pro/")
-=======
-        URL(string: "https://duckduckgo.com/about")!
->>>>>>> 838cb53a
     }
 
     static var manageSubscriptionsInAppStoreAppURL: URL {
-        URL(string: "macappstores://apps.apple.com/account/subscriptions")!
+        #URL("macappstores://apps.apple.com/account/subscriptions")
     }
-<<<<<<< HEAD
-=======
-
-    // MARK: - Identity Theft Restoration
-
-    static var identityTheftRestoration: URL {
-        switch SubscriptionPurchaseEnvironment.currentServiceEnvironment {
-        case .production:
-            URL(string: "https://duckduckgo.com/identity-theft-restoration")!
-        case .staging:
-            URL(string: "https://duckduckgo.com/identity-theft-restoration?environment=staging")!
-        }
-    }
->>>>>>> 838cb53a
 }