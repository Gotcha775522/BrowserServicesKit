//
//  PrivacyFeature.swift
//  DuckDuckGo
//
//  Copyright © 2023 DuckDuckGo. All rights reserved.
//
//  Licensed under the Apache License, Version 2.0 (the "License");
//  you may not use this file except in compliance with the License.
//  You may obtain a copy of the License at
//
//  http://www.apache.org/licenses/LICENSE-2.0
//
//  Unless required by applicable law or agreed to in writing, software
//  distributed under the License is distributed on an "AS IS" BASIS,
//  WITHOUT WARRANTIES OR CONDITIONS OF ANY KIND, either express or implied.
//  See the License for the specific language governing permissions and
//  limitations under the License.
//

import Foundation

/// Features whose `rawValue` should be the key to access their corresponding `PrivacyConfigurationData.PrivacyFeature` object
public enum PrivacyFeature: String {
    case contentBlocking
    case duckPlayer
    case fingerprintingTemporaryStorage
    case fingerprintingBattery
    case fingerprintingScreenSize
    case gpc
    case httpsUpgrade = "https"
    case autoconsent
    case clickToPlay
    case autofill
    case ampLinks
    case trackingParameters
    case customUserAgent
    case referrer
    case adClickAttribution
    case windowsWaitlist
    case windowsDownloadLink
<<<<<<< HEAD
=======
    case incontextSignup
>>>>>>> 2931fce8
}

/// An abstraction to be implemented by any "subfeature" of a given `PrivacyConfiguration` feature.
/// The `rawValue` should be the key to access their corresponding `PrivacyConfigurationData.PrivacyFeature.Feature` object
/// `parent` corresponds to the top level feature under which these subfeatures can be accessed
public protocol PrivacySubfeature: RawRepresentable where RawValue == String {
    var parent: PrivacyFeature { get }
}

// MARK: Subfeature definitions

public enum AutofillSubfeature: String, PrivacySubfeature {
    public var parent: PrivacyFeature {
        .autofill
    }

    case credentialsAutofill
    case credentialsSaving
    case inlineIconCredentials
    case accessCredentialManagement
    case autofillPasswordGeneration
}<|MERGE_RESOLUTION|>--- conflicted
+++ resolved
@@ -38,10 +38,7 @@
     case adClickAttribution
     case windowsWaitlist
     case windowsDownloadLink
-<<<<<<< HEAD
-=======
     case incontextSignup
->>>>>>> 2931fce8
 }
 
 /// An abstraction to be implemented by any "subfeature" of a given `PrivacyConfiguration` feature.
