--- conflicted
+++ resolved
@@ -32,13 +32,6 @@
         self.dropping(prefix: "www.")
     }
 
-<<<<<<< HEAD
-    func normalizingDiacritics() -> String {
-        return self.folding(options: .diacriticInsensitive, locale: .current)
-    }
-    
-}
-=======
     // Encodes plus symbols in a string so they are not treated as spaces on the web
     // Plus sign UTF-8 encoding is 0x2B
     func encodingPluses() -> String {
@@ -50,6 +43,9 @@
     func encodingPlusesAsSpaces() -> String {
         return replacingOccurrences(of: "+", with: "%20")
     }
+    
+    func normalizingDiacritics() -> String {
+        return self.folding(options: .diacriticInsensitive, locale: .current)
+    }
 
 }
->>>>>>> 757d0a80
