--- conflicted
+++ resolved
@@ -697,13 +697,8 @@
                 providerEvents.fire(.tunnelStartAttempt(.failure(error)))
             }
 
-<<<<<<< HEAD
-            Logger.networkProtection.error("🔴 Stopping VPN due to no auth token")
-            await attemptShutdownDueToRevokedAccess()
-=======
             Logger.networkProtection.log("🔴 Stopping VPN due to no auth token")
             await cancelTunnel(with: TunnelError.startingTunnelWithoutAuthToken)
->>>>>>> 3e3e700d
 
             // Check that the error is valid and able to be re-thrown to the OS before shutting the tunnel down
             if let wrappedError = wrapped(error: error) {
